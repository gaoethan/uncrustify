--- conflicted
+++ resolved
@@ -2173,11 +2173,7 @@
    cpd.defaults[UO_sp_word_brace_ns].a                     = AV_ADD;
    cpd.defaults[UO_indent_oc_msg_prioritize_first_colon].b = true;
    cpd.defaults[UO_use_indent_func_call_param].b           = true;
-<<<<<<< HEAD
-=======
-   cpd.defaults[UO_use_indent_continue_only_once].b        = false;
    cpd.defaults[UO_use_options_overriding_for_qt_macros].b = true;
->>>>>>> fcc2175e
 
    /* copy all the default values to settings array */
    for (int count = 0; count < UO_option_count; count++)
